--- conflicted
+++ resolved
@@ -1,49 +1,44 @@
-# Changelog
-
-
-<<<<<<< HEAD
-## v0.3.0 - UNRELEASED
-
-
-## v0.2.1 - 2022-04-25
-
-=======
-## v0.2.2 - 2022-05-04
-
-### Fixed
-[Issue 27](https://github.com/abchrisxyz/ergowatch/issues/27) - Handle non-consecutive duplicated assets
-
-
-## v0.2.1 - 2022-04-25
-
->>>>>>> b15c9493
-### Fixed
-[Issue 24](https://github.com/abchrisxyz/ergowatch/issues/24) - Prevent panics from register parsing
-
-
-## v0.2.0 - 2022-04-05
-
-### New features
-[Issue 13](https://github.com/abchrisxyz/ergowatch/issues/13) - Made node poll interval configurable.
-
-[Issue 16](https://github.com/abchrisxyz/ergowatch/issues/17) - Added token details endpoint.
-
-[Issue 17](https://github.com/abchrisxyz/ergowatch/issues/17) - Added sync status API.
-
-[Issue 21](https://github.com/abchrisxyz/ergowatch/issues/21) - Added contracts supply endpoint.
-
-[Issue 22](https://github.com/abchrisxyz/ergowatch/issues/22) - Added utxo metrics
-
-### Changed
-[Issue 19](https://github.com/abchrisxyz/ergowatch/issues/19) - Token supply endpoint breaks down circulating supply between P2PK and contract addresses.
-
-### Fixed
-[Issue 11](https://github.com/abchrisxyz/ergowatch/issues/11) - Non-zero timestamp for genesis header.
-
-### Housekeeping
-[Issue 12](https://github.com/abchrisxyz/ergowatch/issues/12) - Handle genesis boxes in bootstrapping process (not separately).
-
-
-## v0.1.0 - 2022-03-22
-🎉 first release
-
+# Changelog
+
+
+## v0.3.0 - UNRELEASED
++
+## v0.2.2 - 2022-05-04
+
+### Fixed
+[Issue 27](https://github.com/abchrisxyz/ergowatch/issues/27) - Handle non-consecutive duplicated assets
+
+
+## v0.2.1 - 2022-04-25
+
+### Fixed
+[Issue 24](https://github.com/abchrisxyz/ergowatch/issues/24) - Prevent panics from register parsing
+
+
+## v0.2.0 - 2022-04-05
+
+### New features
+[Issue 13](https://github.com/abchrisxyz/ergowatch/issues/13) - Made node poll interval configurable.
+
+[Issue 16](https://github.com/abchrisxyz/ergowatch/issues/17) - Added token details endpoint.
+
+[Issue 17](https://github.com/abchrisxyz/ergowatch/issues/17) - Added sync status API.
+
+[Issue 21](https://github.com/abchrisxyz/ergowatch/issues/21) - Added contracts supply endpoint.
+
+[Issue 22](https://github.com/abchrisxyz/ergowatch/issues/22) - Added utxo metrics
+
+### Changed
+[Issue 19](https://github.com/abchrisxyz/ergowatch/issues/19) - Token supply endpoint breaks down circulating supply between P2PK and contract addresses.
+
+### Fixed
+[Issue 11](https://github.com/abchrisxyz/ergowatch/issues/11) - Non-zero timestamp for genesis header.
+
+### Housekeeping
+[Issue 12](https://github.com/abchrisxyz/ergowatch/issues/12) - Handle genesis boxes in bootstrapping process (not separately).
+
+
+## v0.1.0 - 2022-03-22
+🎉 first release
+